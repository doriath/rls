extern crate racer;
extern crate rustfmt;

use analysis::{AnalysisHost, Span};
use self::racer::core::complete_from_file;
use self::racer::core::find_definition;
use self::racer::core;
use self::racer::scopes;
use self::rustfmt::{Input as FmtInput, format_input};
use self::rustfmt::config::{self, WriteMode};

use std::default::Default;
use std::fs::File;
use std::io::prelude::*;
use std::panic;
use std::path::{Path, PathBuf};
use std::sync::Arc;
use std::thread;
use std::time::Duration;

use ide::{self, Input, Output, FmtOutput, VscodeKind};
use vfs::Vfs;

#[derive(Debug, Deserialize, Serialize)]
pub struct Position {
    pub filepath: String,
    pub line: usize,
    pub col: usize,
}

#[derive(Debug, Serialize)]
pub enum Provider {
    Compiler,
    Racer,
}

#[derive(Debug, Deserialize, Serialize)]
pub struct Completion {
    pub name: String,
    pub context: String,
}

#[derive(Debug, Serialize)]
pub struct Title {
    pub ty: String,
    pub docs: String,
    pub doc_url: String,
}

#[derive(Debug, Serialize)]
pub struct Symbol {
    pub name: String,
    pub kind: VscodeKind,
    pub span: Span,
}

// Timeout = 0.5s (totally arbitrary).
const RUSTW_TIMEOUT: u64 = 500;

pub fn complete(source: Position, _analysis: Arc<AnalysisHost>) -> Vec<Completion> {
    panic::catch_unwind(|| {
<<<<<<< HEAD
        // TODO RacerUp
        let source = adjust_vscode_pos_for_racer(source);
        let path = Path::new(&source.filepath);
        let mut f = File::open(&path).unwrap();
        let mut src = String::new();
        f.read_to_string(&mut src).unwrap();
        let cache = core::FileCache::new();
        let session = core::Session::from_path(&cache, &path, &path);
        let pos = session.load_file(&path).coords_to_point(source.line, source.col).unwrap();
        let got = complete_from_file(&src, &path, pos, &session);

        let mut results = vec![];
        for comp in got {
            results.push(Completion {
                name: comp.matchstr.clone(),
                context: comp.contextstr.clone(),
            });
        }
        results
=======
        // FIXME(#23) RacerUp
        // let source = adjust_vscode_pos_for_racer(source);
        // let path = Path::new(&source.filepath);
        // let mut f = File::open(&path).unwrap();
        // let mut src = String::new();
        // f.read_to_string(&mut src).unwrap();
        // let pos = scopes::coords_to_point(&src, source.line, source.col);
        // let cache = core::FileCache::new();
        // let got = complete_from_file(&src,
        //                              &path,
        //                              pos,
        //                              &core::Session::from_path(&cache, &path, &path));

        // let mut results = vec![];
        // for comp in got {
        //     results.push(Completion {
        //         name: comp.matchstr.clone(),
        //         context: comp.contextstr.clone(),
        //     });
        // }
        // results

        vec![]
>>>>>>> fc379f94
    }).unwrap_or(vec![])
}

pub fn find_refs(source: Input, analysis: Arc<AnalysisHost>) -> Vec<Span> {
    let t = thread::current();
    let span = source.span;
    println!("title for: {:?}", span);
    let rustw_handle = thread::spawn(move || {
        let result = analysis.find_all_refs(&span);
        t.unpark();

        println!("rustw find_all_refs: {:?}", result);
        result
    });

    thread::park_timeout(Duration::from_millis(RUSTW_TIMEOUT));

    rustw_handle.join().ok().and_then(|t| t.ok()).unwrap_or(vec![])
}

pub fn fmt(file_name: &str, vfs: Arc<Vfs>) -> FmtOutput {
    let path = PathBuf::from(file_name);
    let input = match vfs.get_file_changes(&path) {
        Some(s) => FmtInput::Text(s),
        None => FmtInput::File(path),
    };

    let mut config = config::Config::default();
    config.skip_children = true;
    config.write_mode = WriteMode::Plain;

    let mut buf = Vec::<u8>::new();
    match format_input(input, &config, Some(&mut buf)) {
        Ok(_) => FmtOutput::Change(String::from_utf8(buf).unwrap()),
        Err(_) => FmtOutput::Err,
    }
}

pub fn goto_def(source: Input, analysis: Arc<AnalysisHost>) -> Output {
    // Rustw thread.
    let t = thread::current();
    let span = source.span;
    let rustw_handle = thread::spawn(move || {
        let result = if let Ok(s) = analysis.goto_def(&span) {
            println!("rustw success!");
            Some(Position {
                filepath: s.file_name,
                line: s.line_start,
                col: s.column_start,
            })
        } else {
            println!("rustw failed");
            None
        };

        t.unpark();

        result
    });

    // Racer thread.
    let pos = adjust_vscode_pos_for_racer(source.pos);
    let racer_handle = thread::spawn(move || {
        // FIXME(#23) RacerUp
        // let path = Path::new(&pos.filepath);
        // let mut f = File::open(&path).unwrap();
        // let mut src = String::new();
        // f.read_to_string(&mut src).unwrap();
        // let pos = scopes::coords_to_point(&src, pos.line, pos.col);
        // let cache = core::FileCache::new();
        // if let Some(mch) = find_definition(&src,
        //                                    &path,
        //                                    pos,
        //                                    &core::Session::from_path(&cache, &path, &path)) {
        //     let mut f = File::open(&mch.filepath).unwrap();
        //     let mut source_src = String::new();
        //     f.read_to_string(&mut source_src).unwrap();
        //     if mch.point != 0 {
        //         let (line, col) = scopes::point_to_coords(&source_src, mch.point);
        //         let fpath = mch.filepath.to_str().unwrap().to_string();
        //         Some(Position {
        //             filepath: fpath,
        //             line: line,
        //             col: col,
        //         })
        //     } else {
        //         None
        //     }
        // } else {
        //     None
        // }

        None
    });

    thread::park_timeout(Duration::from_millis(RUSTW_TIMEOUT));

    let rustw_result = rustw_handle.join().unwrap_or(None);
    match rustw_result {
        Some(r) => {
            Output::Ok(r, Provider::Compiler)
        }
        None => {
            println!("Using racer");
            match racer_handle.join() {
                Ok(Some(r)) => {
                    Output::Ok(adjust_racer_pos_for_vscode(r), Provider::Racer)
                }
                _ => Output::Err,
            }
        }
    }
}

pub fn title(source: Input, analysis: Arc<AnalysisHost>) -> Option<Title> {
    let t = thread::current();
    let span = source.span;
    println!("title for: {:?}", span);
    let rustw_handle = thread::spawn(move || {
        let ty = analysis.show_type(&span).unwrap_or(String::new());
        let docs = analysis.docs(&span).unwrap_or(String::new());
        let doc_url = analysis.doc_url(&span).unwrap_or(String::new());
        t.unpark();

        println!("rustw show_type: {:?}", ty);
        println!("rustw docs: {:?}", docs);
        println!("rustw doc url: {:?}", doc_url);
        Title {
            ty: ty,
            docs: docs,
            doc_url: doc_url,
        }
    });

    thread::park_timeout(Duration::from_millis(RUSTW_TIMEOUT));

    rustw_handle.join().ok()
}

pub fn symbols(file_name: String, analysis: Arc<AnalysisHost>) -> Vec<Symbol> {
    let t = thread::current();
    let rustw_handle = thread::spawn(move || {
        let symbols = analysis.symbols(&file_name).unwrap_or(vec![]);
        t.unpark();

        symbols.into_iter().map(|s| {
            Symbol {
                name: s.name,
                kind: VscodeKind::from(s.kind),
                span: s.span,
            }
        }).collect()
    });

    thread::park_timeout(Duration::from_millis(RUSTW_TIMEOUT));

    rustw_handle.join().unwrap_or(vec![])
}


fn adjust_vscode_pos_for_racer(mut source: Position) -> Position {
    source.line += 1;
    source
}

fn adjust_racer_pos_for_vscode(mut source: Position) -> Position {
    if source.line > 0 {
        source.line -= 1;
    }
    source
}<|MERGE_RESOLUTION|>--- conflicted
+++ resolved
@@ -59,7 +59,6 @@
 
 pub fn complete(source: Position, _analysis: Arc<AnalysisHost>) -> Vec<Completion> {
     panic::catch_unwind(|| {
-<<<<<<< HEAD
         // TODO RacerUp
         let source = adjust_vscode_pos_for_racer(source);
         let path = Path::new(&source.filepath);
@@ -79,31 +78,6 @@
             });
         }
         results
-=======
-        // FIXME(#23) RacerUp
-        // let source = adjust_vscode_pos_for_racer(source);
-        // let path = Path::new(&source.filepath);
-        // let mut f = File::open(&path).unwrap();
-        // let mut src = String::new();
-        // f.read_to_string(&mut src).unwrap();
-        // let pos = scopes::coords_to_point(&src, source.line, source.col);
-        // let cache = core::FileCache::new();
-        // let got = complete_from_file(&src,
-        //                              &path,
-        //                              pos,
-        //                              &core::Session::from_path(&cache, &path, &path));
-
-        // let mut results = vec![];
-        // for comp in got {
-        //     results.push(Completion {
-        //         name: comp.matchstr.clone(),
-        //         context: comp.contextstr.clone(),
-        //     });
-        // }
-        // results
-
-        vec![]
->>>>>>> fc379f94
     }).unwrap_or(vec![])
 }
 
